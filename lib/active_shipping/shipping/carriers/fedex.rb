# FedEx module by Jimmy Baker
# http://github.com/jimmyebaker

module ActiveMerchant
  module Shipping
    
    # :login is your FedEx account number
    # :password is your meter number
    class FedEx < Carrier
      self.retry_safe = true
      
      cattr_reader :name
      @@name = "FedEx"
      
      TEST_URL = 'https://gatewaybeta.fedex.com/GatewayDC'
      LIVE_URL = 'https://gateway.fedex.com/GatewayDC'
      
      CarrierCodes = {
        "fedex_ground" => "FDXG",
        "fedex_express" => "FDXE"
      }
      
      ServiceTypes = {
        "PRIORITYOVERNIGHT" => "FedEx Priority Overnight",
        "FEDEX2DAY" => "FedEx 2 Day",
        "STANDARDOVERNIGHT" => "FedEx Standard Overnight",
        "FIRSTOVERNIGHT" => "FedEx First Overnight",
        "FEDEXEXPRESSSAVER" => "FedEx Express Saver",
        "FEDEX1DAYFREIGHT" => "FedEx 1 Day Freight",
        "FEDEX2DAYFREIGHT" => "FedEx 2 Day Freight",
        "FEDEX3DAYFREIGHT" => "FedEx 3 Day Freight",
        "INTERNATIONALPRIORITY" => "FedEx International Priority",
        "INTERNATIONALECONOMY" => "FedEx International Economy",
        "INTERNATIONALFIRST" => "FedEx International First",
        "INTERNATIONALPRIORITYFREIGHT" => "FedEx International Priority Freight",
        "INTERNATIONALECONOMYFREIGHT" => "FedEx International Economy Freight",
        "GROUNDHOMEDELIVERY" => "FedEx Ground Home Delivery",
        "FEDEXGROUND" => "FedEx Ground",
        "INTERNATIONALGROUND" => "FedEx International Ground"
      }

      PackageTypes = {
        "fedex_envelope" => "FEDEXENVELOPE",
        "fedex_pak" => "FEDEXPAK",
        "fedex_box" => "FEDEXBOX",
        "fedex_tube" => "FEDEXTUBE",
        "fedex_10_kg_box" => "FEDEX10KGBOX",
        "fedex_25_kg_box" => "FEDEX25KGBOX",
        "your_packaging" => "YOURPACKAGING"
      }

      DropoffTypes = {
        'regular_pickup' => 'REGULARPICKUP',
        'request_courier' => 'REQUESTCOURIER',
        'dropbox' => 'DROPBOX',
        'business_service_center' => 'BUSINESSSERVICECENTER',
        'station' => 'STATION'
      }

      PaymentTypes = {
        'sender' => 'SENDER',
        'recipient' => 'RECIPIENT',
        'third_party' => 'THIRDPARTY',
        'collect' => 'COLLECT'
      }
      
      PackageIdentifierTypes = {
        'tracking_number' => 'TRACKING_NUMBER_OR_DOORTAG',
        'door_tag' => 'TRACKING_NUMBER_OR_DOORTAG',
        'rma' => 'RMA',
        'ground_shipment_id' => 'GROUND_SHIPMENT_ID',
        'ground_invoice_number' => 'GROUND_INVOICE_NUMBER',
        'ground_customer_reference' => 'GROUND_CUSTOMER_REFERENCE',
        'ground_po' => 'GROUND_PO',
        'express_reference' => 'EXPRESS_REFERENCE',
        'express_mps_master' => 'EXPRESS_MPS_MASTER'
      }
      
      def requirements
        [:login, :password]
      end
      
      def find_rates(origin, destination, packages, options = {})
        options = @options.update(options)
        packages = Array(packages)
        
        rate_request = build_rate_request(origin, destination, packages, nil, options)
        
        response = commit(save_request(rate_request), (options[:test] || false))
        
        parse_rate_response(origin, destination, packages, response, options)
      end
      
      def find_tracking_info(tracking_number, options={})
        options = @options.update(options)
        
        tracking_request = build_tracking_request(tracking_number, options)
        response = commit(save_request(tracking_request), (options[:test] || false))
        parse_tracking_response(response, options)
      end
      
      protected
      def build_rate_request(origin, destination, packages, carrier_code, options={})
        imperial = ['US','LR','MM'].include?(origin.country_code(:alpha2))
        total_weight = 0.0;
        packages.each do |package|
          total_weight += ((imperial ? package.lbs : package.kgs).to_f*1000).round/1000.0
        end
        
        
        xml_request = XmlNode.new('FDXRateAvailableServicesRequest', 'xmlns:api' => 'http://www.fedex.com/fsmapi', 'xmlns:xsi' => 'http://www.w3.org/2001/XMLSchema-instance', 'xsi:noNamespaceSchemaLocation' => 'FDXRateAvailableServicesRequest.xsd') do |root_node|
          root_node << build_request_header(carrier_code)
          root_node << XmlNode.new('ShipDate', @options[:ship_date] || Time.now.strftime("%Y-%m-%d"))
          root_node << XmlNode.new('DropoffType', @options[:dropoff_type] || DropoffTypes['regular_pickup'])
          root_node << XmlNode.new('Packaging', @options[:packaging] || PackageTypes['your_packaging'])
          root_node << XmlNode.new('WeightUnits', imperial ? 'LBS' : 'KGS')
          root_node << XmlNode.new('Weight', [total_weight, 0.1].max)
          root_node << XmlNode.new('ListRate', @options[:list_rate] || 'false')
          root_node << build_location_node('OriginAddress', origin)
          root_node << build_location_node('DestinationAddress', destination)
          root_node << XmlNode.new('Payment') do |payment_node|
            payment_node << XmlNode.new('PayorType', PaymentTypes[options[:payment_type] || 'sender'])
          end
          root_node << XmlNode.new('PackageCount', packages.length.to_s)
        end
        xml_request.to_xml
      end
      
      def build_tracking_request(tracking_number, options={})
        xml_request = XmlNode.new('FDXTrackRequest', 'xmlns:xsi' => 'http://www.w3.org/2001/XMLSchema-instance', 'xsi:noNamespaceSchemaLocation' => 'FDXTrackRequest.xsd')
        xml_request << build_request_header(CarrierCodes[options[:carrier_code]] || CarrierCodes['fedex_ground'])
        xml_request << XmlNode.new('PackageIdentifier') do |pkg_xml|
          pkg_xml << XmlNode.new('Value', tracking_number)
          pkg_xml << XmlNode.new('Type', PackageIdentifierTypes[options['package_identifier_type'] || 'tracking_number'])
        end
        xml_request << XmlNode.new('ShipDateRangeBegin', options['ship_date_range_begin']) if options['ship_date_range_begin']
        xml_request << XmlNode.new('ShipDateRangeEnd', options['ship_date_range_end']) if options['ship_date_range_end']
        xml_request << XmlNode.new('ShipDate', options['ship_date']) if options['ship_date']
        xml_request << XmlNode.new('DetailScans', options['detail_scans'] || 'true')
        xml_request.to_xml
        # DestinationCountryCode not implemented
      end
      
      def build_request_header(carrier_code='FDXG')
        xml_request = XmlNode.new('RequestHeader') do |access_request|
          access_request << XmlNode.new('AccountNumber', @options[:login])
          access_request << XmlNode.new('MeterNumber', @options[:password])
          if carrier_code
            access_request << XmlNode.new('CarrierCode', carrier_code)
          end
        end
        xml_request
      end
      
      def build_location_node(name, location)
        location_node = XmlNode.new(name) do |xml_node|
          xml_node << XmlNode.new('StateOrProvinceCode', location.state)
          xml_node << XmlNode.new('PostalCode', location.postal_code)
          xml_node << XmlNode.new("CountryCode", location.country_code(:alpha2))
        end
      end
      
      def parse_rate_response(origin, destination, packages, response, options)
        rates = []
        rate_estimates = []
        success, message = nil
        
<<<<<<< HEAD
        xml = REXML::Document.new(response)
        root_node = xml.elements['FDXRateAvailableServicesReply']
=======
        xml_hash = Hash.from_xml(response)['FDXRateAvailableServicesReply']
        success = response_hash_success?(xml_hash)
        message = response_hash_message(xml_hash)
        
        if success
          entries << xml_hash['Entry']
          entries.flatten!
          entries.compact!
        end
>>>>>>> e270b176
        
        success = response_success?(xml)
        message = response_message(xml)
        
        root_node.elements.each('Entry') do |rated_shipment|
          service_code = rated_shipment.get_text('Service').to_s
          rate_estimates << RateEstimate.new(origin, destination, @@name,
                              ServiceTypes[service_code],
                              :service_code => service_code,
                              :total_price => rated_shipment.get_text('EstimatedCharges/DiscountedCharges/NetCharge').to_s.to_f,
                              :currency => rated_shipment.get_text('EstimatedCharges/CurrencyCode').to_s,
                              :packages => packages)
        end
        
<<<<<<< HEAD
        RateResponse.new(success, message, Hash.from_xml(response), :rates => rate_estimates, :xml => response, :request => last_request, :log_xml => options[:log_xml])
=======
        if rate_estimates.empty?
          success = false
          message = "No shipping rates could be found for the destination address" if message.blank?
        end
        
        RateResponse.new(success, message, xml_hash, :rates => rate_estimates, :xml => response, :request => last_request, :log_xml => options[:log_xml])
>>>>>>> e270b176
      end
      
      def parse_tracking_response(response, options)
        xml_hash = Hash.from_xml(response)['FDXTrackReply']
        xml = REXML::Document.new(response)
        root_node = xml.elements['FDXTrackReply']
        
        success = response_success?(xml)
        message = response_message(xml)
        
        if success
          tracking_number, origin, destination = nil
          shipment_events = []
          
          first_shipment = root_node.elements['TrackProfile']
          tracking_number = first_shipment.get_text('TrackingNumber').to_s
          
          destination_node = first_shipment.elements['DestinationAddress']
          destination = Location.new(
                :country =>     destination_node.get_text('CountryCode').to_s,
                :postal_code => destination_node.get_text('PostalCode').to_s,
                :province =>    destination_node.get_text('StateOrProvinceCode').to_s,
                :city =>        destination_node.get_text('City').to_s
              )
          
          first_shipment.elements.each('Scan') do |activity|
            location = Location.new(
              :city => activity.get_text('City').to_s,
              :state => activity.get_text('StateOrProvinceCode').to_s,
              :postal_code => activity.get_text('PostalCode').to_s,
              :country => activity.get_text('CountryCode').to_s)
            description = activity.elements['ScanDescription']
            description = description ? description.get_text.to_s : ''
            
            # for now, just assume UTC, even though it probably isn't
            time = Time.parse("#{activity.get_text('Date').to_s} #{activity.get_text('Time').to_s}")
            zoneless_time = Time.utc(time.year, time.month, time.mday, time.hour, time.min, time.sec)
            
            if description.downcase == 'delivered'
              shipment_events << ShipmentEvent.new(description, zoneless_time, location, "Signed for by: #{first_shipment.get_text('SignedForBy').to_s}")
            else
              shipment_events << ShipmentEvent.new(description, zoneless_time, location)
            end
          end
          shipment_events = shipment_events.sort_by(&:time)
        end
        
        TrackingResponse.new(success, message, Hash.from_xml(response),
          :xml => response,
          :request => last_request,
          :shipment_events => shipment_events,
          :destination => destination,
          :tracking_number => tracking_number
        )
      end
      
      def response_error_node(document)
        document.elements['/*/Error|/*/SoftError)']
      end
      
<<<<<<< HEAD
      def response_success?(document)
        response_error_node(document) ? false : true
=======
      def response_hash_message(xml_hash)
        if error = xml_hash['Error'] || xml_hash['SoftError']
         "FedEx Error Code: #{error['Code']}: #{error['Message']}"
        else
          ''
        end
>>>>>>> e270b176
      end
      
      def response_message(document)
        error_node = response_error_node(document)
        if error_node
          
        debugger
          "FedEx Error Code: #{error_node.get_text('Code').to_s}: #{error_node.get_text('Message').to_s}"
        else
          ''
        end
      end
      
      def commit(request, test = false)
        ssl_post(test ? TEST_URL : LIVE_URL, request.gsub("\n",''))        
      end
    end
  end
end<|MERGE_RESOLUTION|>--- conflicted
+++ resolved
@@ -165,20 +165,8 @@
         rate_estimates = []
         success, message = nil
         
-<<<<<<< HEAD
         xml = REXML::Document.new(response)
         root_node = xml.elements['FDXRateAvailableServicesReply']
-=======
-        xml_hash = Hash.from_xml(response)['FDXRateAvailableServicesReply']
-        success = response_hash_success?(xml_hash)
-        message = response_hash_message(xml_hash)
-        
-        if success
-          entries << xml_hash['Entry']
-          entries.flatten!
-          entries.compact!
-        end
->>>>>>> e270b176
         
         success = response_success?(xml)
         message = response_message(xml)
@@ -193,16 +181,12 @@
                               :packages => packages)
         end
         
-<<<<<<< HEAD
-        RateResponse.new(success, message, Hash.from_xml(response), :rates => rate_estimates, :xml => response, :request => last_request, :log_xml => options[:log_xml])
-=======
         if rate_estimates.empty?
           success = false
           message = "No shipping rates could be found for the destination address" if message.blank?
-        end
-        
-        RateResponse.new(success, message, xml_hash, :rates => rate_estimates, :xml => response, :request => last_request, :log_xml => options[:log_xml])
->>>>>>> e270b176
+        end        
+
+        RateResponse.new(success, message, Hash.from_xml(response), :rates => rate_estimates, :xml => response, :request => last_request, :log_xml => options[:log_xml])
       end
       
       def parse_tracking_response(response, options)
@@ -263,24 +247,13 @@
         document.elements['/*/Error|/*/SoftError)']
       end
       
-<<<<<<< HEAD
       def response_success?(document)
         response_error_node(document) ? false : true
-=======
-      def response_hash_message(xml_hash)
-        if error = xml_hash['Error'] || xml_hash['SoftError']
-         "FedEx Error Code: #{error['Code']}: #{error['Message']}"
-        else
-          ''
-        end
->>>>>>> e270b176
       end
       
       def response_message(document)
         error_node = response_error_node(document)
         if error_node
-          
-        debugger
           "FedEx Error Code: #{error_node.get_text('Code').to_s}: #{error_node.get_text('Message').to_s}"
         else
           ''
